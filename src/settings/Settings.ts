/*
Copyright 2017 Travis Ralston
Copyright 2018, 2019, 2020 The Matrix.org Foundation C.I.C.

Licensed under the Apache License, Version 2.0 (the "License");
you may not use this file except in compliance with the License.
You may obtain a copy of the License at

    http://www.apache.org/licenses/LICENSE-2.0

Unless required by applicable law or agreed to in writing, software
distributed under the License is distributed on an "AS IS" BASIS,
WITHOUT WARRANTIES OR CONDITIONS OF ANY KIND, either express or implied.
See the License for the specific language governing permissions and
limitations under the License.
*/

import { MatrixClient } from 'matrix-js-sdk/src/client';

import { _td } from '../languageHandler';
import {
    NotificationBodyEnabledController,
    NotificationsEnabledController,
} from "./controllers/NotificationControllers";
import CustomStatusController from "./controllers/CustomStatusController";
import ThemeController from './controllers/ThemeController';
import PushToMatrixClientController from './controllers/PushToMatrixClientController';
import ReloadOnChangeController from "./controllers/ReloadOnChangeController";
import FontSizeController from './controllers/FontSizeController';
import SystemFontController from './controllers/SystemFontController';
import UseSystemFontController from './controllers/UseSystemFontController';
import { SettingLevel } from "./SettingLevel";
import SettingController from "./controllers/SettingController";
import { RightPanelPhases } from "../stores/RightPanelStorePhases";
import UIFeatureController from "./controllers/UIFeatureController";
import { UIFeature } from "./UIFeature";

// These are just a bunch of helper arrays to avoid copy/pasting a bunch of times
const LEVELS_ROOM_SETTINGS = [
    SettingLevel.DEVICE,
    SettingLevel.ROOM_DEVICE,
    SettingLevel.ROOM_ACCOUNT,
    SettingLevel.ACCOUNT,
    SettingLevel.CONFIG,
];
const LEVELS_ROOM_OR_ACCOUNT = [
    SettingLevel.ROOM_ACCOUNT,
    SettingLevel.ACCOUNT,
];
const LEVELS_ROOM_SETTINGS_WITH_ROOM = [
    SettingLevel.DEVICE,
    SettingLevel.ROOM_DEVICE,
    SettingLevel.ROOM_ACCOUNT,
    SettingLevel.ACCOUNT,
    SettingLevel.CONFIG,
    SettingLevel.ROOM,
];
const LEVELS_ACCOUNT_SETTINGS = [
    SettingLevel.DEVICE,
    SettingLevel.ACCOUNT,
    SettingLevel.CONFIG,
];
const LEVELS_FEATURE = [
    SettingLevel.DEVICE,
    SettingLevel.CONFIG,
];
const LEVELS_DEVICE_ONLY_SETTINGS = [
    SettingLevel.DEVICE,
];
const LEVELS_DEVICE_ONLY_SETTINGS_WITH_CONFIG = [
    SettingLevel.DEVICE,
    SettingLevel.CONFIG,
];
const LEVELS_UI_FEATURE = [
    SettingLevel.CONFIG,
    // in future we might have a .well-known level or something
];

export interface ISetting {
    // Must be set to true for features. Default is 'false'.
    isFeature?: boolean;

    // Display names are strongly recommended for clarity.
    // Display name can also be an object for different levels.
    displayName?: string | {
        // @ts-ignore - TS wants the key to be a string, but we know better
        [level: SettingLevel]: string;
    };

    // The supported levels are required. Preferably, use the preset arrays
    // at the top of this file to define this rather than a custom array.
    supportedLevels?: SettingLevel[];

    // Required. Can be any data type. The value specified here should match
    // the data being stored (ie: if a boolean is used, the setting should
    // represent a boolean).
    default: any;

    // Optional settings controller. See SettingsController for more information.
    controller?: SettingController;

    // Optional flag to make supportedLevels be respected as the order to handle
    // settings. The first element is treated as "most preferred". The "default"
    // level is always appended to the end.
    supportedLevelsAreOrdered?: boolean;

    // Optional value to invert a boolean setting's value. The string given will
    // be read as the setting's ID instead of the one provided as the key for the
    // setting definition. By setting this, the returned value will automatically
    // be inverted, except for when the default value is returned. Inversion will
    // occur after the controller is asked for an override. This should be used by
    // historical settings which we don't want existing user's values be wiped. Do
    // not use this for new settings.
    invertedSettingName?: string;
}

export const SETTINGS: {[setting: string]: ISetting} = {
    "feature_communities_v2_prototypes": {
        isFeature: true,
        displayName: _td(
            "Communities v2 prototypes. Requires compatible homeserver. " +
            "Highly experimental - use with caution.",
        ),
        supportedLevels: LEVELS_FEATURE,
        default: false,
    },
    "feature_new_spinner": {
        isFeature: true,
        displayName: _td("New spinner design"),
        supportedLevels: LEVELS_FEATURE,
        default: false,
    },
    "feature_pinning": {
        isFeature: true,
        displayName: _td("Message Pinning"),
        supportedLevels: LEVELS_FEATURE,
        default: false,
    },
    "feature_custom_status": {
        isFeature: true,
        displayName: _td("Custom user status messages"),
        supportedLevels: LEVELS_FEATURE,
        default: false,
        controller: new CustomStatusController(),
    },
    "feature_custom_tags": {
        isFeature: true,
        displayName: _td("Group & filter rooms by custom tags (refresh to apply changes)"),
        supportedLevels: LEVELS_FEATURE,
        default: false,
    },
    "feature_state_counters": {
        isFeature: true,
        displayName: _td("Render simple counters in room header"),
        supportedLevels: LEVELS_FEATURE,
        default: false,
    },
    "feature_many_integration_managers": {
        isFeature: true,
        displayName: _td("Multiple integration managers"),
        supportedLevels: LEVELS_FEATURE,
        default: false,
    },
    "feature_mjolnir": {
        isFeature: true,
        displayName: _td("Try out new ways to ignore people (experimental)"),
        supportedLevels: LEVELS_FEATURE,
        default: false,
    },
    "feature_custom_themes": {
        isFeature: true,
        displayName: _td("Support adding custom themes"),
        supportedLevels: LEVELS_FEATURE,
        default: false,
    },
    "feature_roomlist_preview_reactions_dms": {
        isFeature: true,
        displayName: _td("Show message previews for reactions in DMs"),
        supportedLevels: LEVELS_FEATURE,
        default: false,
    },
    "feature_roomlist_preview_reactions_all": {
        isFeature: true,
        displayName: _td("Show message previews for reactions in all rooms"),
        supportedLevels: LEVELS_FEATURE,
        default: false,
    },
    "advancedRoomListLogging": {
        // TODO: Remove flag before launch: https://github.com/vector-im/element-web/issues/14231
        displayName: _td("Enable advanced debugging for the room list"),
        supportedLevels: LEVELS_DEVICE_ONLY_SETTINGS,
        default: false,
    },
    "mjolnirRooms": {
        supportedLevels: [SettingLevel.ACCOUNT],
        default: [],
    },
    "mjolnirPersonalRoom": {
        supportedLevels: [SettingLevel.ACCOUNT],
        default: null,
    },
    "feature_bridge_state": {
        isFeature: true,
        supportedLevels: LEVELS_FEATURE,
        displayName: _td("Show info about bridges in room settings"),
        default: false,
    },
    "RoomList.backgroundImage": {
        supportedLevels: LEVELS_ACCOUNT_SETTINGS,
        default: null,
    },
    "baseFontSize": {
        displayName: _td("Font size"),
        supportedLevels: LEVELS_ACCOUNT_SETTINGS,
        default: 10,
        controller: new FontSizeController(),
    },
    "useCustomFontSize": {
        displayName: _td("Use custom size"),
        supportedLevels: LEVELS_ACCOUNT_SETTINGS,
        default: false,
    },
    "MessageComposerInput.suggestEmoji": {
        supportedLevels: LEVELS_ACCOUNT_SETTINGS,
        displayName: _td('Enable Emoji suggestions while typing'),
        default: true,
        invertedSettingName: 'MessageComposerInput.dontSuggestEmoji',
    },
    // TODO: Wire up appropriately to UI (FTUE notifications)
    "Notifications.alwaysShowBadgeCounts": {
        supportedLevels: LEVELS_ROOM_OR_ACCOUNT,
        default: false,
    },
    "useCompactLayout": {
        supportedLevels: LEVELS_DEVICE_ONLY_SETTINGS,
        displayName: _td('Use a more compact ‘Modern’ layout'),
        default: false,
    },
    "showRedactions": {
        supportedLevels: LEVELS_ROOM_SETTINGS_WITH_ROOM,
        displayName: _td('Show a placeholder for removed messages'),
        default: true,
        invertedSettingName: 'hideRedactions',
    },
    "showJoinLeaves": {
        supportedLevels: LEVELS_ROOM_SETTINGS_WITH_ROOM,
        displayName: _td('Show join/leave messages (invites/kicks/bans unaffected)'),
        default: true,
        invertedSettingName: 'hideJoinLeaves',
    },
    "showAvatarChanges": {
        supportedLevels: LEVELS_ROOM_SETTINGS_WITH_ROOM,
        displayName: _td('Show avatar changes'),
        default: true,
        invertedSettingName: 'hideAvatarChanges',
    },
    "showDisplaynameChanges": {
        supportedLevels: LEVELS_ROOM_SETTINGS_WITH_ROOM,
        displayName: _td('Show display name changes'),
        default: true,
        invertedSettingName: 'hideDisplaynameChanges',
    },
    "showReadReceipts": {
        supportedLevels: LEVELS_ROOM_SETTINGS,
        displayName: _td('Show read receipts sent by other users'),
        default: true,
        invertedSettingName: 'hideReadReceipts',
    },
    "showTwelveHourTimestamps": {
        supportedLevels: LEVELS_ACCOUNT_SETTINGS,
        displayName: _td('Show timestamps in 12 hour format (e.g. 2:30pm)'),
        default: false,
    },
    "alwaysShowTimestamps": {
        supportedLevels: LEVELS_ACCOUNT_SETTINGS,
        displayName: _td('Always show message timestamps'),
        default: false,
    },
    "autoplayGifsAndVideos": {
        supportedLevels: LEVELS_ACCOUNT_SETTINGS,
        displayName: _td('Autoplay GIFs and videos'),
        default: false,
    },
    "showRoomRecoveryReminder": {
        supportedLevels: LEVELS_ACCOUNT_SETTINGS,
        displayName: _td('Show a reminder to enable Secure Message Recovery in encrypted rooms'),
        default: true,
    },
    "enableSyntaxHighlightLanguageDetection": {
        supportedLevels: LEVELS_ACCOUNT_SETTINGS,
        displayName: _td('Enable automatic language detection for syntax highlighting'),
        default: false,
    },
    "Pill.shouldShowPillAvatar": {
        supportedLevels: LEVELS_ACCOUNT_SETTINGS,
        displayName: _td('Show avatars in user and room mentions'),
        default: true,
        invertedSettingName: 'Pill.shouldHidePillAvatar',
    },
    "TextualBody.enableBigEmoji": {
        supportedLevels: LEVELS_ACCOUNT_SETTINGS,
        displayName: _td('Enable big emoji in chat'),
        default: true,
        invertedSettingName: 'TextualBody.disableBigEmoji',
    },
    "MessageComposerInput.isRichTextEnabled": {
        supportedLevels: LEVELS_ACCOUNT_SETTINGS,
        default: false,
    },
    "MessageComposer.showFormatting": {
        supportedLevels: LEVELS_ACCOUNT_SETTINGS,
        default: false,
    },
    "sendTypingNotifications": {
        supportedLevels: LEVELS_ACCOUNT_SETTINGS,
        displayName: _td("Send typing notifications"),
        default: true,
        invertedSettingName: 'dontSendTypingNotifications',
    },
    "showTypingNotifications": {
        supportedLevels: LEVELS_ACCOUNT_SETTINGS,
        displayName: _td("Show typing notifications"),
        default: true,
    },
    "MessageComposerInput.autoReplaceEmoji": {
        supportedLevels: LEVELS_ACCOUNT_SETTINGS,
        displayName: _td('Automatically replace plain text Emoji'),
        default: false,
    },
    "VideoView.flipVideoHorizontally": {
        supportedLevels: LEVELS_ACCOUNT_SETTINGS,
        displayName: _td('Mirror local video feed'),
        default: false,
    },
    "TagPanel.enableTagPanel": {
        supportedLevels: LEVELS_ACCOUNT_SETTINGS,
        displayName: _td('Enable Community Filter Panel'),
        default: true,
        invertedSettingName: 'TagPanel.disableTagPanel',
    },
    "theme": {
        supportedLevels: LEVELS_ACCOUNT_SETTINGS,
        default: "light",
        controller: new ThemeController(),
    },
    "custom_themes": {
        supportedLevels: LEVELS_ACCOUNT_SETTINGS,
        default: [],
    },
    "use_system_theme": {
        supportedLevels: LEVELS_DEVICE_ONLY_SETTINGS,
        default: true,
        displayName: _td("Match system theme"),
    },
    "useSystemFont": {
        supportedLevels: LEVELS_DEVICE_ONLY_SETTINGS,
        default: false,
        displayName: _td("Use a system font"),
        controller: new UseSystemFontController(),
    },
    "systemFont": {
        supportedLevels: LEVELS_DEVICE_ONLY_SETTINGS,
        default: "",
        displayName: _td("System font name"),
        controller: new SystemFontController(),
    },
    "webRtcAllowPeerToPeer": {
        supportedLevels: LEVELS_DEVICE_ONLY_SETTINGS_WITH_CONFIG,
        displayName: _td('Allow Peer-to-Peer for 1:1 calls'),
        default: true,
        invertedSettingName: 'webRtcForceTURN',
    },
    "webrtc_audiooutput": {
        supportedLevels: LEVELS_DEVICE_ONLY_SETTINGS,
        default: null,
    },
    "webrtc_audioinput": {
        supportedLevels: LEVELS_DEVICE_ONLY_SETTINGS,
        default: null,
    },
    "webrtc_videoinput": {
        supportedLevels: LEVELS_DEVICE_ONLY_SETTINGS,
        default: null,
    },
    "language": {
        supportedLevels: LEVELS_DEVICE_ONLY_SETTINGS_WITH_CONFIG,
        default: "en",
    },
    "breadcrumb_rooms": {
        // not really a setting
        supportedLevels: [SettingLevel.ACCOUNT],
        default: [],
    },
    "recent_emoji": {
        // not really a setting
        supportedLevels: [SettingLevel.ACCOUNT],
        default: [],
    },
    "room_directory_servers": {
        supportedLevels: [SettingLevel.ACCOUNT],
        default: [],
    },
    "integrationProvisioning": {
        supportedLevels: [SettingLevel.ACCOUNT],
        default: true,
    },
    "allowedWidgets": {
        supportedLevels: [SettingLevel.ROOM_ACCOUNT],
        default: {}, // none allowed
    },
    "analyticsOptIn": {
        supportedLevels: LEVELS_DEVICE_ONLY_SETTINGS_WITH_CONFIG,
        displayName: _td('Send analytics data'),
        default: false,
    },
    "showCookieBar": {
        supportedLevels: LEVELS_DEVICE_ONLY_SETTINGS_WITH_CONFIG,
        default: true,
    },
    "autocompleteDelay": {
        supportedLevels: LEVELS_DEVICE_ONLY_SETTINGS_WITH_CONFIG,
        default: 200,
    },
    "readMarkerInViewThresholdMs": {
        supportedLevels: LEVELS_DEVICE_ONLY_SETTINGS_WITH_CONFIG,
        default: 3000,
    },
    "readMarkerOutOfViewThresholdMs": {
        supportedLevels: LEVELS_DEVICE_ONLY_SETTINGS_WITH_CONFIG,
        default: 30000,
    },
    "blacklistUnverifiedDevices": {
        // We specifically want to have room-device > device so that users may set a device default
        // with a per-room override.
        supportedLevels: [SettingLevel.ROOM_DEVICE, SettingLevel.DEVICE],
        supportedLevelsAreOrdered: true,
        displayName: {
            "default": _td('Never send encrypted messages to unverified sessions from this session'),
            "room-device": _td('Never send encrypted messages to unverified sessions in this room from this session'),
        },
        default: false,
    },
    "urlPreviewsEnabled": {
        supportedLevels: LEVELS_ROOM_SETTINGS_WITH_ROOM,
        displayName: {
            "default": _td('Enable inline URL previews by default'),
            "room-account": _td("Enable URL previews for this room (only affects you)"),
            "room": _td("Enable URL previews by default for participants in this room"),
        },
        default: true,
        controller: new UIFeatureController(UIFeature.URLPreviews),
    },
    "urlPreviewsEnabled_e2ee": {
        supportedLevels: [SettingLevel.ROOM_DEVICE, SettingLevel.ROOM_ACCOUNT],
        displayName: {
            "room-account": _td("Enable URL previews for this room (only affects you)"),
        },
        default: false,
        controller: new UIFeatureController(UIFeature.URLPreviews),
    },
    "roomColor": {
        supportedLevels: LEVELS_ROOM_SETTINGS_WITH_ROOM,
        displayName: _td("Room Colour"),
        default: {
            primary_color: null, // Hex string, eg: #000000
            secondary_color: null, // Hex string, eg: #000000
        },
    },
    "notificationsEnabled": {
        supportedLevels: LEVELS_DEVICE_ONLY_SETTINGS,
        default: false,
        controller: new NotificationsEnabledController(),
    },
    "notificationSound": {
        supportedLevels: LEVELS_ROOM_OR_ACCOUNT,
        default: false,
    },
    "notificationBodyEnabled": {
        supportedLevels: LEVELS_DEVICE_ONLY_SETTINGS,
        default: true,
        controller: new NotificationBodyEnabledController(),
    },
    "audioNotificationsEnabled": {
        supportedLevels: LEVELS_DEVICE_ONLY_SETTINGS,
        default: true,
    },
    "enableWidgetScreenshots": {
        supportedLevels: LEVELS_ACCOUNT_SETTINGS,
        displayName: _td('Enable widget screenshots on supported widgets'),
        default: false,
    },
    "PinnedEvents.isOpen": {
        supportedLevels: [SettingLevel.ROOM_DEVICE],
        default: false,
    },
    "promptBeforeInviteUnknownUsers": {
        supportedLevels: LEVELS_ACCOUNT_SETTINGS,
        displayName: _td('Prompt before sending invites to potentially invalid matrix IDs'),
        default: true,
    },
    "showDeveloperTools": {
        supportedLevels: LEVELS_ACCOUNT_SETTINGS,
        displayName: _td('Show developer tools'),
        default: false,
    },
    "widgetOpenIDPermissions": {
        supportedLevels: LEVELS_DEVICE_ONLY_SETTINGS,
        default: {
            allow: [],
            deny: [],
        },
    },
    // TODO: Remove setting: https://github.com/vector-im/element-web/issues/14373
    "RoomList.orderAlphabetically": {
        supportedLevels: LEVELS_ACCOUNT_SETTINGS,
        displayName: _td("Order rooms by name"),
        default: false,
    },
    // TODO: Remove setting: https://github.com/vector-im/element-web/issues/14373
    "RoomList.orderByImportance": {
        supportedLevels: LEVELS_ACCOUNT_SETTINGS,
        displayName: _td("Show rooms with unread notifications first"),
        default: true,
    },
    "breadcrumbs": {
        supportedLevels: LEVELS_ACCOUNT_SETTINGS,
        displayName: _td("Show shortcuts to recently viewed rooms above the room list"),
        default: true,
    },
    "showHiddenEventsInTimeline": {
        displayName: _td("Show hidden events in timeline"),
        supportedLevels: LEVELS_DEVICE_ONLY_SETTINGS,
        default: false,
    },
    "lowBandwidth": {
        supportedLevels: LEVELS_DEVICE_ONLY_SETTINGS_WITH_CONFIG,
        displayName: _td('Low bandwidth mode'),
        default: false,
        controller: new ReloadOnChangeController(),
    },
    "fallbackICEServerAllowed": {
        supportedLevels: LEVELS_DEVICE_ONLY_SETTINGS,
        displayName: _td(
            "Allow fallback call assist server turn.matrix.org when your homeserver " +
            "does not offer one (your IP address would be shared during a call)",
        ),
        // This is a tri-state value, where `null` means "prompt the user".
        default: null,
    },
    "sendReadReceipts": {
        supportedLevels: LEVELS_ROOM_SETTINGS,
        displayName: _td(
            "Send read receipts for messages (requires compatible homeserver to disable)",
        ),
        default: true,
    },
    "showImages": {
        supportedLevels: LEVELS_ACCOUNT_SETTINGS,
        displayName: _td("Show previews/thumbnails for images"),
        default: true,
    },
    "showRightPanelInRoom": {
        supportedLevels: LEVELS_DEVICE_ONLY_SETTINGS,
        default: false,
    },
    "showRightPanelInGroup": {
        supportedLevels: LEVELS_DEVICE_ONLY_SETTINGS,
        default: false,
    },
    "lastRightPanelPhaseForRoom": {
        supportedLevels: LEVELS_DEVICE_ONLY_SETTINGS,
        default: RightPanelPhases.RoomSummary,
    },
    "lastRightPanelPhaseForGroup": {
        supportedLevels: LEVELS_DEVICE_ONLY_SETTINGS,
        default: RightPanelPhases.GroupMemberList,
    },
    "enableEventIndexing": {
        supportedLevels: LEVELS_DEVICE_ONLY_SETTINGS,
        displayName: _td("Enable message search in encrypted rooms"),
        default: true,
    },
    "crawlerSleepTime": {
        supportedLevels: LEVELS_DEVICE_ONLY_SETTINGS,
        displayName: _td("How fast should messages be downloaded."),
        default: 3000,
    },
    "showCallButtonsInComposer": {
        supportedLevels: LEVELS_DEVICE_ONLY_SETTINGS_WITH_CONFIG,
        default: true,
        controller: new UIFeatureController(UIFeature.Voip),
    },
    "e2ee.manuallyVerifyAllSessions": {
        supportedLevels: LEVELS_DEVICE_ONLY_SETTINGS,
        displayName: _td("Manually verify all remote sessions"),
        default: false,
        controller: new PushToMatrixClientController(
            MatrixClient.prototype.setCryptoTrustCrossSignedDevices, true,
        ),
    },
    "ircDisplayNameWidth": {
        // We specifically want to have room-device > device so that users may set a device default
        // with a per-room override.
        supportedLevels: [SettingLevel.ROOM_DEVICE, SettingLevel.DEVICE],
        supportedLevelsAreOrdered: true,
        displayName: _td("IRC display name width"),
        default: 80,
    },
    "useIRCLayout": {
        supportedLevels: LEVELS_ACCOUNT_SETTINGS,
        displayName: _td("Enable experimental, compact IRC style layout"),
        default: false,
    },
    "Widgets.pinned": {
        supportedLevels: LEVELS_ROOM_OR_ACCOUNT,
        default: {},
    },
    [UIFeature.URLPreviews]: {
        supportedLevels: LEVELS_UI_FEATURE,
        default: true,
    },
    [UIFeature.Widgets]: {
        supportedLevels: LEVELS_UI_FEATURE,
        default: true,
    },
<<<<<<< HEAD
    [UIFeature.ShareQRCode]: {
        supportedLevels: LEVELS_UI_FEATURE,
        default: true,
    },
    [UIFeature.ShareSocial]: {
=======
    [UIFeature.Voip]: {
        supportedLevels: LEVELS_UI_FEATURE,
        default: true,
    },
    [UIFeature.Feedback]: {
        supportedLevels: LEVELS_UI_FEATURE,
        default: true,
    },
    [UIFeature.Registration]: {
        supportedLevels: LEVELS_UI_FEATURE,
        default: true,
    },
    [UIFeature.PasswordReset]: {
        supportedLevels: LEVELS_UI_FEATURE,
        default: true,
    },
    [UIFeature.Deactivate]: {
>>>>>>> 1e9e0dee
        supportedLevels: LEVELS_UI_FEATURE,
        default: true,
    },
};<|MERGE_RESOLUTION|>--- conflicted
+++ resolved
@@ -623,31 +623,31 @@
         supportedLevels: LEVELS_UI_FEATURE,
         default: true,
     },
-<<<<<<< HEAD
+    [UIFeature.Voip]: {
+        supportedLevels: LEVELS_UI_FEATURE,
+        default: true,
+    },
+    [UIFeature.Feedback]: {
+        supportedLevels: LEVELS_UI_FEATURE,
+        default: true,
+    },
+    [UIFeature.Registration]: {
+        supportedLevels: LEVELS_UI_FEATURE,
+        default: true,
+    },
+    [UIFeature.PasswordReset]: {
+        supportedLevels: LEVELS_UI_FEATURE,
+        default: true,
+    },
+    [UIFeature.Deactivate]: {
+        supportedLevels: LEVELS_UI_FEATURE,
+        default: true,
+    },
     [UIFeature.ShareQRCode]: {
         supportedLevels: LEVELS_UI_FEATURE,
         default: true,
     },
     [UIFeature.ShareSocial]: {
-=======
-    [UIFeature.Voip]: {
-        supportedLevels: LEVELS_UI_FEATURE,
-        default: true,
-    },
-    [UIFeature.Feedback]: {
-        supportedLevels: LEVELS_UI_FEATURE,
-        default: true,
-    },
-    [UIFeature.Registration]: {
-        supportedLevels: LEVELS_UI_FEATURE,
-        default: true,
-    },
-    [UIFeature.PasswordReset]: {
-        supportedLevels: LEVELS_UI_FEATURE,
-        default: true,
-    },
-    [UIFeature.Deactivate]: {
->>>>>>> 1e9e0dee
         supportedLevels: LEVELS_UI_FEATURE,
         default: true,
     },
