--- conflicted
+++ resolved
@@ -40,20 +40,6 @@
 
 const eventTileTypes = {
     'm.room.message': 'messages.MessageEvent',
-<<<<<<< HEAD
-    'm.room.aliases': 'messages.RoomAliasesEvent',
-    'm.room.member' : 'messages.TextualEvent',
-    'm.call.invite' : 'messages.TextualEvent',
-    'm.call.answer' : 'messages.TextualEvent',
-    'm.call.hangup' : 'messages.TextualEvent',
-    'm.room.name'   : 'messages.TextualEvent',
-    'm.room.avatar' : 'messages.RoomAvatarEvent',
-    'm.room.topic'  : 'messages.TextualEvent',
-    'm.room.third_party_invite' : 'messages.TextualEvent',
-    'm.room.history_visibility' : 'messages.TextualEvent',
-    'm.room.encryption' : 'messages.TextualEvent',
-    'm.room.power_levels' : 'messages.TextualEvent',
-=======
     'm.sticker': 'messages.MessageEvent',
     'm.call.invite': 'messages.TextualEvent',
     'm.call.answer': 'messages.TextualEvent',
@@ -61,6 +47,7 @@
 };
 
 const stateEventTileTypes = {
+    'm.room.aliases': 'messages.RoomAliasesEvent',
     'm.room.create': 'messages.RoomCreate',
     'm.room.member': 'messages.TextualEvent',
     'm.room.name': 'messages.TextualEvent',
@@ -72,8 +59,6 @@
     'm.room.power_levels': 'messages.TextualEvent',
     'm.room.pinned_events': 'messages.TextualEvent',
     'm.room.server_acl': 'messages.TextualEvent',
->>>>>>> 77d5daf9
-
     'im.vector.modular.widgets': 'messages.TextualEvent',
 };
 
