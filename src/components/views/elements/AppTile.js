--- conflicted
+++ resolved
@@ -252,29 +252,17 @@
                     );
                 }
             } else {
+                const isRoomEncrypted = MatrixClientPeg.get().isRoomEncrypted(this.props.room.roomId);
                 appTileBody = (
                     <div className="mx_AppTileBody">
                         <AppPermission
+                            isRoomEncrypted={isRoomEncrypted}
                             url={this.state.widgetUrl}
                             onPermissionGranted={this._grantWidgetPermission}
                         />
                     </div>
                 );
             }
-<<<<<<< HEAD
-        } else {
-            const isRoomEncrypted = MatrixClientPeg.get().isRoomEncrypted(this.props.room.roomId);
-            appTileBody = (
-                <div className="mx_AppTileBody">
-                    <AppPermission
-                        isRoomEncrypted={isRoomEncrypted}
-                        url={this.state.widgetUrl}
-                        onPermissionGranted={this._grantWidgetPermission}
-                    />
-                </div>
-            );
-=======
->>>>>>> 388d8141
         }
 
         // editing is done in scalar
