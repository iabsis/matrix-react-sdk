--- conflicted
+++ resolved
@@ -106,7 +106,6 @@
             />;
         });
         return <div className="mx_TagPanel">
-<<<<<<< HEAD
             <Droppable
                 droppableId="tag-panel-droppable"
                 type="draggable-TagTile"
@@ -126,32 +125,9 @@
                     </div>
                 ) }
             </Droppable>
-            <AccessibleButton className="mx_TagPanel_createGroupButton" onClick={this.onCreateGroupClick}>
-                <TintableSvg src="img/icons-create-room.svg" width="25" height="25" />
-            </AccessibleButton>
-=======
-            <DragDropContext onDragEnd={this.onTagTileEndDrag}>
-                <Droppable droppableId="tag-panel-droppable">
-                    { (provided, snapshot) => (
-                        <div
-                            className="mx_TagPanel_tagTileContainer"
-                            ref={provided.innerRef}
-                            // react-beautiful-dnd has a bug that emits a click to the parent
-                            // of draggables upon dropping
-                            //   https://github.com/atlassian/react-beautiful-dnd/issues/273
-                            // so we use onMouseDown here as a workaround.
-                            onMouseDown={this.onClick}
-                        >
-                            { tags }
-                            { provided.placeholder }
-                        </div>
-                    ) }
-                </Droppable>
-            </DragDropContext>
             <div className="mx_TagPanel_createGroupButton">
                 <GroupsButton tooltip={true} />
             </div>
->>>>>>> 03921bad
         </div>;
     },
 });
