--- conflicted
+++ resolved
@@ -26,11 +26,8 @@
 var GeminiScrollbar = require('react-gemini-scrollbar');
 var Email = require('../../email');
 var AddThreepid = require('../../AddThreepid');
-<<<<<<< HEAD
 var SdkConfig = require('../../SdkConfig');
-=======
 import AccessibleButton from '../views/elements/AccessibleButton';
->>>>>>> dc7a1697
 
 // if this looks like a release, use the 'version' from package.json; else use
 // the git sha.
